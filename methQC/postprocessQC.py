# -*- coding: utf-8 -*-
# built ins
import logging
import os
import datetime

# package
import pandas as pd
import numpy as np
import seaborn as sns
import matplotlib.pyplot as plt
import matplotlib.lines as mlines
from sklearn.manifold import MDS
from tqdm import tqdm

LOGGER = logging.getLogger(__name__)


def mean_beta_plot(df, verbose=False, save=False, silent=False):
    """Returns a plot of the average beta values for all probes in a batch of samples.

    Input (df):
        - a dataframe with probes in rows and sample_ids in columns.
        - to get this formatted import, use `methpype.consolidate_values_for_sheet()`,
        as this will return a matrix of beta-values for a batch of samples (by default)."""
    if df.shape[0] < df.shape[1]:
        ## ensure probes in rows and samples in cols
        if verbose:
            print("Your data needed to be transposed (df = df.transpose()).")
            LOGGER.info("Your data needed to be transposed (df = df.transpose()).")
        df = df.copy().transpose() # don't overwrite the original

    data = df.copy(deep=True)
    data['mean'] = data.mean(numeric_only=True, axis=1)
    fig, ax = plt.subplots(figsize=(12, 9))
    sns.distplot(data['mean'], hist=False, rug=False, ax=ax, axlabel='beta')
    plt.title('Mean Beta Plot')
    plt.grid()
    plt.xlabel('Mean Beta')
    if save:
        plt.savefig('mean_beta.png')
    if not silent:
        plt.show()
    else:
        plt.close(fig)


def beta_density_plot(df, verbose=False, save=False, silent=False):
    """Returns a plot of beta values for each sample in a batch of samples as a separate line.
    Y-axis values is the count (of what? intensity? normalized?).
    X-axis values are beta values (0 to 1) for a single samples

    Input (df):
        - a dataframe with probes in rows and sample_ids in columns.
        - to get this formatted import, use `methpype.consolidate_values_for_sheet()`,
        as this will return a matrix of beta-values for a batch of samples (by default).

    Returns:
        None"""
    if df.shape[0] < df.shape[1]:
        ## ensure probes in rows and samples in cols
        if verbose:
            print("Your data needed to be transposed (df = df.transpose()).")
            LOGGER.info("Your data needed to be transposed (df = df.transpose()).")
        df = df.copy().transpose() # don't overwrite the original

    fig, ax = plt.subplots(figsize=(12, 9))
    print(len(df.columns))

    for col in df.columns:
        if col != 'Name': # probe name
            if len(df.columns) <= 30:
                sns.distplot(
                    df[col], hist=False, rug=False,
                    label=col, ax=ax, axlabel='beta')
            else:
                sns.distplot(
                    df[col], hist=False, rug=False, axlabel='beta')

    if len(df.columns) <= 30:
        plt.legend(bbox_to_anchor=(1.05, 1), loc=2, borderaxespad=0.)
    #else:
    #    ax.get_legend().set_visible(False)
    #    print('suppressing legend')

    plt.title('Beta Density Plot')
    plt.grid()
    plt.xlabel('Beta values')
    if save:
        plt.savefig('beta.png')
    if not silent:
        plt.show()
    else:
        plt.clf()
        plt.cla()
        plt.close()


def cumulative_sum_beta_distribution(df, cutoff=0.7, verbose=False, save=False, silent=False):
    """ attempts to filter outlier samples based on the cumulative area under the curve
    exceeding a reasonable value (cutoff).

    Inputs:
        DataFrame -- wide format (probes in columns, samples in rows)
        cutoff (default 0.7)
        silent -- suppresses figure, so justs returns transformed data if False.
        if save==True: saves figure to disk.

    Returns:
        dataframe with subjects removed that exceed cutoff value."""
    # ensure probes in colums, samples in rows
    if df.shape[1] < df.shape[0]:
        df = df.copy().transpose() # don't overwrite the original
        if verbose:
            print("Your data needed to be transposed (df = df.transpose()).")
            LOGGER.info("Your data needed to be transposed (df = df.transpose()).")

    good_samples = []
    outliers = []
    if not silent:
        print("Calculating area under curve for each sample.")
    fig, ax = plt.subplots(figsize=(12, 9))
    # first, check if probes aren't consistent, to avoid a crash here
    df = drop_nan_probes(df, silent=silent, verbose=verbose)

    # if silent is True, tqdm will not show process bar.
    for subject_num, (row, subject_id) in tqdm(enumerate(zip(df.values,
                                                             df.index)), disable=silent):
        hist_vals = np.histogram(row, bins=10)[0]
        hist_vals = hist_vals / np.sum(hist_vals)
        cumulative_sum = np.cumsum(hist_vals)
        if cumulative_sum[5] < cutoff:
            good_samples.append(subject_num)
            sns.distplot(row, hist=False, norm_hist=False)
        else:
            outliers.append(subject_id) # drop uses ids, not numbers.

    plt.title('Cumulative Sum Beta Distribution (filtered at {0})'.format(cutoff))
    plt.grid()
    if len(df.columns) <= 30:
        plt.legend(bbox_to_anchor=(1.05, 1), loc=2, borderaxespad=0.)
    else:
        ax.legend_ = None
    if save:
        plt.savefig('cum_beta.png')
    if not silent:
        plt.show()
    plt.clf()
    plt.cla()
    plt.close()
    return df.drop(outliers, axis=0)


<<<<<<< HEAD
def beta_mds_plot(df, filter_stdev=1.5, verbose=True, save=False, silent=False, return_plot_obj=False):
=======
def beta_mds_plot(df, filter_stdev=1.5, verbose=True, save=False, silent=False, multi_params={'draw_box'=True}):
>>>>>>> 55e55eef
    """
    1 needs to read the manifest file for the array, or at least a list of probe names to exclude/include.
        manifest_file = pd.read_csv('/Users/nrigby/GitHub/stp-prelim-analysis/working_data/CombinedManifestEPIC.manifest.CoreColumns.csv')[['IlmnID', 'CHR']]
        probe_names_no_sex_probes = manifest_file.loc[manifest_file['CHR'].apply(lambda x: x not in ['X', 'Y', np.nan]), 'IlmnID'].values
        probe_names_sex_probes = manifest_file.loc[manifest_file['CHR'].apply(lambda x: x in ['X', 'Y']), 'IlmnID'].values

    df_no_sex_probes = df[probe_names_no_sex_probes]
    df_no_sex_probes.head()

    Arguments
    ---------
    df
        dataframe of beta values for a batch of samples (rows are probes; cols are samples)
    filter_stdev
        a value (unit: standard deviations) between 0 and 3 (typically) that represents
        the fraction of samples to include, based on the standard deviation of this batch of samples.
        So using the default value of 1.5 means that all samples whose MDS-transformed beta sort_values
        are within +/- 1.5 standard deviations of the average beta are retained in the data returned.
    multi_params
        is a dict, passed into this function from a multi-compare-MDS wrapper function, containing:
        {return_plot_obj=True, 
        fig=None, 
        ax=None,
        draw_box=False, 
        xy_lim=None,
        color_num=0,
        PSF=1.2}
        
    Options
    --------
    silent
        if running from command line in an automated process, you can run in `silent` mode to suppress any user interaction.
        In this case, whatever `filter_stdev` you assign is the final value, and a file will be processed with that param.
        Silent also suppresses plots (images) from being generated. only files are returned.

    returns
    -------
        returns a filtered dataframe.
        if `return_plot_obj` is True, it returns the plot, for making overlays in methylize.

    requires
    --------
        pandas, numpy, pyplot, sklearn.manifold.MDS """
    
    # ensure "long format": probes in rows and samples in cols. This is how methpype returns data.
    if df.shape[1] < df.shape[0]:
        ## methQC needs probes in rows and samples in cols. but MDS needs a wide matrix.
        df = df.copy().transpose() # don't overwrite the original
        if verbose:
            print("Your data needed to be transposed (df = df.transpose()).")
            LOGGER.info("Your data needed to be transposed (df = df.transpose()).")
    if verbose == True:
        print(df.shape)
        df.head()
        LOGGER.info('DataFrame has shape: {0}'.format(df.shape))
        print("Making sure that probes are in columns (the second number should be larger than the first).")
        LOGGER.info("Making sure that probes are in columns (the second number should be larger than the first).")
        # before running this, you'd typically exclude probes.
        print("Starting MDS fit_transform. this may take a while.")
        LOGGER.info("Starting MDS fit_transform. this may take a while.")

    #df = drop_nan_probes(df, silent=silent, verbose=verbose)

    # CHECK for missing probe values NaN
    missing_probe_counts = df.isna().sum()
    total_missing_probes = sum([i for i in missing_probe_counts])/len(df) # sum / columns
    if sum([i for i in missing_probe_counts]) > 0:
        df = df.dropna()
        if verbose == True:
            print("We found {0} probe(s) were missing values and removed them from MDS calculations.".format(total_missing_probes))
        if silent == False:
            LOGGER.info("{0} probe(s) were missing values removed from MDS calculations.".format(total_missing_probes))


    mds = MDS(n_jobs=-1, random_state=1, verbose=1)
    #n_jobs=-1 means "use all processors"
    mds_transformed = mds.fit_transform(df.values)
    # pass in df.values (a np.array) instead of a dataframe, as it processes much faster.
    # old range is used for plotting, with some margin on outside for chart readability
    if 'PSF' not in multi_params:
        PSF = 2 # plot_scale_fator -- an empirical number to stretch the plot out and show clusters more easily.
    else:
        PSF = multi_params.get('PSF')
    
    if df.shape[0] < 40:
        DOTSIZE = 16
    elif 40 < df.shape[0] < 60:
        DOTSIZE = 14
    elif 40 < df.shape[0] < 60:
        DOTSIZE = 12
    elif 60 < df.shape[0] < 80:
        DOTSIZE = 10
    elif 80 < df.shape[0] < 100:
        DOTSIZE = 8
    elif 100 < df.shape[0] < 300:
        DOTSIZE = 7
    else:
        DOTSIZE = 5
    old_X_range = [min(mds_transformed[:, 0]), max(mds_transformed[:, 0])]
    old_Y_range = [min(mds_transformed[:, 1]), max(mds_transformed[:, 1])]
    #old_X_range = [old_X_range[0] - PSF*old_X_range[0], old_X_range[1] + PSF*old_X_range[1]]
    #old_Y_range = [old_Y_range[0] - PSF*old_Y_range[0], old_Y_range[1] + PSF*old_Y_range[1]]
    x_std, y_std = np.std(mds_transformed,axis=0)
    x_avg, y_avg = np.mean(mds_transformed,axis=0)

    adj = filter_stdev #(1.5)
    ##########
    if verbose == True:
        print("""You can now remove outliers based on their transformed beta values
 falling outside a range, defined by the sample standard deviation.""")
    
    while True:
        df_indexes_to_retain = []
        df_indexes_to_exclude = []
        # xy_lim is a manual override preset boundary cutoff range for MDS filtering.
        if multi_params.get('xy_lim'):
            xy_lim = multi_params['xy_lim']
            if type(xy_lim) in (list,tuple): # ((xmin, xmax), (ymin, ymax))
                minX = xy_lim[0][0]
                maxX = xy_lim[0][1]
                minY = xy_lim[1][0]
                maxY = xy_lim[1][1]
            else:
                raise ValueError ("xy_lim in multi_params must be a list or tuple")
        else:
            minX = round(x_avg - adj*x_std)
            maxX = round(x_avg + adj*x_std)
            minY = round(y_avg - adj*y_std)
            maxY = round(y_avg + adj*y_std)
            
        if verbose == True:
            print('Your acceptable value range: x=({0} to {1}), y=({2} to {3}).'.format(
                minX, maxX,
                minY, maxY
            ))
<<<<<<< HEAD
        md2 = [] # samples that fit within the cutoff box.
=======
        # md2 are the dots that fall inside the cutoff.
        md2 = []
>>>>>>> 55e55eef
        for idx,row in enumerate(mds_transformed):
            if minX <= row[0] <= maxX and minY <= row[1] <= maxY:
                md2.append(row)
                df_indexes_to_retain.append(idx)
            else:
                df_indexes_to_exclude.append(idx)
            #pandas style: mds2 = mds_transformed[mds_transformed[:, 0] == class_number[:, :2]
<<<<<<< HEAD
        # this is a np array, not a df. Removing all dots that are retained from the "exluded" data set (mds_transformed)
        mds_transformed = np.delete(mds_transformed, [df_indexes_to_retain], axis=0)
        md2 = np.array(md2)
        fig = plt.figure(figsize=(12, 9))
        plt.title('MDS Plot of betas from methylation data')
        plt.grid()

        plt.scatter(md2[:, 0], md2[:, 1], s=DOTSIZE, c='blue')
        plt.scatter(mds_transformed[:, 0], mds_transformed[:, 1], s=5, c='red')
        # note/bug: the red dots are merely being overwritten by blue dots
=======
        
        # this is a np array, not a df. Remove all dots that are retained from the "exluded" data set (mds_transformed))
        mds_transformed = np.delete(mds_transformed, [df_indexes_to_retain], axis=0)
        md2 = np.array(md2)
        
        color_num = multi_params.get('color_num',0)
        # ADD TO EXISTING FIG... up to 24 colors (repeated 3x for 72 total)
        COLORSET = dict(enumerate(['xkcd:blue', 'xkcd:green', 'xkcd:coral', 'xkcd:lightblue', 'xkcd:magenta', 'xkcd:goldenrod', 'xkcd:plum', 'xkcd:beige',
                                   'xkcd:orange', 'xkcd:orchid', 'xkcd:silver', 'xkcd:purple', 'xkcd:pink', 'xkcd:teal', 'xkcd:tomato', 'xkcd:yellow',
                                   'xkcd:olive', 'xkcd:lavender', 'xkcd:indigo', 'xkcd:black', 'xkcd:azure', 'xkcd:brown', 'xkcd:aquamarine', 'xkcd:darkblue',
                                   
                                   'xkcd:blue', 'xkcd:green', 'xkcd:coral', 'xkcd:lightblue', 'xkcd:magenta', 'xkcd:goldenrod', 'xkcd:plum', 'xkcd:beige',
                                   'xkcd:orange', 'xkcd:orchid', 'xkcd:silver', 'xkcd:purple', 'xkcd:pink', 'xkcd:teal', 'xkcd:tomato', 'xkcd:yellow',
                                   'xkcd:olive', 'xkcd:lavender', 'xkcd:indigo', 'xkcd:black', 'xkcd:azure', 'xkcd:brown', 'xkcd:aquamarine', 'xkcd:darkblue',
                                   
                                   'xkcd:blue', 'xkcd:green', 'xkcd:coral', 'xkcd:lightblue', 'xkcd:magenta', 'xkcd:goldenrod', 'xkcd:plum', 'xkcd:beige',
                                   'xkcd:orange', 'xkcd:orchid', 'xkcd:silver', 'xkcd:purple', 'xkcd:pink', 'xkcd:teal', 'xkcd:tomato', 'xkcd:yellow',
                                   'xkcd:olive', 'xkcd:lavender', 'xkcd:indigo', 'xkcd:black', 'xkcd:azure', 'xkcd:brown', 'xkcd:aquamarine', 'xkcd:darkblue'])) 
        
        if multi_params.get('fig') == None:
            fig = plt.figure(figsize=(12, 9))
            plt.title('MDS Plot of betas from methylation data')
            plt.grid() # adds fig.axes implied

        if not multi_params.get('ax') != None and fig.axes != []:
            if verbose:
                print('axes', multi_params.get('ax'), fig.axes)
            ax = fig.axes[0] # appears to get implicitly created when plot.grid() runs
        elif not multi_params.get('ax'):
            # passing the 'ax' (fig.axes[0]) object back in will avoid the plotlib warning.
            ax = fig.add_subplot(1,1,1)

        ax.scatter(md2[:, 0], md2[:, 1], s=DOTSIZE, c=COLORSET.get(color_num,'black')) # RETAINED        
        ax.scatter(mds_transformed[:, 0], mds_transformed[:, 1], s=DOTSIZE, c='xkcd:ivory', edgecolor='black', linewidth='0.2',) # EXCLUDED
>>>>>>> 55e55eef

        x_range_min = PSF*old_X_range[0] if PSF*old_X_range[0] < minX else PSF*minX
        x_range_max = PSF*old_X_range[1] if PSF*old_X_range[1] > maxX else PSF*maxX
        y_range_min = PSF*old_Y_range[0] if PSF*old_Y_range[0] < minY else PSF*minY
        y_range_max = PSF*old_Y_range[1] if PSF*old_Y_range[1] > maxY else PSF*maxY
<<<<<<< HEAD
        plt.xlim([x_range_min, x_range_max])
        plt.ylim([y_range_min, y_range_max])
        plt.vlines([minX, maxX], minY, maxY, color='red', linestyle=':')
        plt.hlines([minY, maxY], minX, maxX, color='red', linestyle=':')
        #line = mlines.Line2D([minX, minX], [minY, minY], color='red', linestyle='--')
        #ax = fig.add_subplot(111)
        #ax.add_line(line)

        if return_plot_obj == True:
            return plt
        elif silent == True:
=======
        ax.set_xlim([x_range_min, x_range_max])
        ax.set_ylim([y_range_min, y_range_max])
        #print(int(x_range_min), int(x_range_max), int(y_range_min), int(y_range_max))
        
        if multi_params.get('draw_box') == True:
            ax.vlines([minX, maxX], minY, maxY, color=COLORSET.get(color_num,'red'), linestyle=':')
            ax.hlines([minY, maxY], minX, maxX, color=COLORSET.get(color_num,'red'), linestyle=':')

        if multi_params.get('return_plot_obj') == True:
            return fig, ax
        
        if silent == True:
>>>>>>> 55e55eef
            # take the original dataframe (df) and remove samples that are outside the sample thresholds, returning a new dataframe
            df.drop(df.index[df_indexes_to_exclude], inplace=True)
            image_name = df.index.name or 'beta_mds_n={0}_p={1}'.format(len(df.index), len(df.columns)) # np.size(df,0), np.size(md2,1)
            outfile = '{0}_s={1}_{2}.png'.format(image_name, filter_stdev, datetime.date.today())
            plt.savefig(outfile)
            LOGGER.info("Saved {0}".format(outfile))
            plt.close(fig)
            # returning DataFrame in original structure: rows are probes; cols are samples.
            return df  # may need to transpose this first.
        else:
            plt.show()
            plt.close(fig)

        ########## BEGIN INTERACTIVE MODE #############
        print("Original samples {0} vs filtered {1}".format(mds_transformed.shape, md2.shape))
        print('Your scale factor was: {0}'.format(adj))
        adj = input("Enter new scale factor, <enter> to accept and save:")
        if adj == '':
            break
        try:
            adj = float(adj)
        except ValueError:
            print("Not a valid number. Type a number with a decimal value, or Press <enter> to quit.")
            continue

    prev_df = len(df)
    if save:
        # save file. return dataframe.
        fig = plt.figure(figsize=(12, 9))
        plt.title('MDS Plot of betas from methylation data')
        plt.grid() # adds fig.axes implied
        ax = fig.add_subplot(1,1,1)
        ax.scatter(md2[:, 0], md2[:, 1], s=DOTSIZE, c=COLORSET.get(color_num,'black')) # RETAINED
        ax.scatter(mds_transformed[:, 0], mds_transformed[:, 1], s=DOTSIZE, c='xkcd:ivory', edgecolor='black', linewidth='0.2',) # EXCLUDED
        ax.set_xlim(old_X_range)
        ax.set_ylim(old_Y_range)
        # take the original dataframe (df) and remove samples that are outside the sample thresholds, returning a new dataframe
        df_out = df.drop(df.index[df_indexes_to_exclude]) # inplace=True will modify the original DF outside this function.

        # UNRESOLVED BUG.
        # was getting 1069 samples back from this; expected 1076. discrepancy is because
        # pre_df_excl = len(df.index[df_indexes_to_exclude])
        # unique_df_excl = len(set(df.index[df_indexes_to_exclude]))
        # print(pre_df_excl, unique_df_excl)
        
        image_name = df.index.name or 'beta_mds_n={0}_p={1}'.format(len(df.index), len(df.columns)) # np.size(df,0), np.size(md2,1)
        outfile = '{0}_s={1}_{2}.png'.format(image_name, filter_stdev, datetime.date.today())
        plt.savefig(outfile)
        plt.close(fig) # avoids displaying plot again in jupyter.
        if verbose:
            print("Saved {0}".format(outfile))
            LOGGER.info("Saved {0}".format(outfile))
    # returning DataFrame in original structure: rows are probes; cols are samples.
    return df_out #, df_indexes_to_exclude  # may need to transpose this first.


def mean_beta_compare(df1, df2, save=False, verbose=False, silent=False):
    """Use this function to compare two dataframes, pre-vs-post filtering and removal of outliers.

    silent: suppresses figure, so no output unless save==True too."""
    if df1.shape[0] < df1.shape[1]:
        ## ensure probes in rows and samples in cols
        if verbose:
            print("Your first data set needed to be transposed (df = df.transpose()).")
            LOGGER.info("Your data needed to be transposed (df = df.transpose()).")
        df1 = df1.copy().transpose() # don't overwrite the original
    if df2.shape[0] < df2.shape[1]:
        ## ensure probes in rows and samples in cols
        if verbose:
            print("Your second data set needed to be transposed (df = df.transpose()).")
            LOGGER.info("Your data needed to be transposed (df = df.transpose()).")
        df2 = df2.copy().transpose() # don't overwrite the original

    data1 = df1.copy(deep=True)
    data1['mean'] = data1.mean(numeric_only=True, axis=1)
    data2 = df2.copy(deep=True)
    data2['mean'] = data2.mean(numeric_only=True, axis=1)

    fig, ax = plt.subplots(figsize=(12, 9))
    line1 = sns.distplot(data1['mean'], hist=False, rug=False, ax=ax, axlabel='beta')
    line2 = sns.distplot(data2['mean'], hist=False, rug=False)
    plt.title('Mean Beta Plot (Compare pre vs post filtering)')
    plt.grid()
    plt.xlabel('Mean Beta')
    #plt.legend([line1, line2], ['pre','post'], bbox_to_anchor=(1.05, 1), loc=2, borderaxespad=0.)
    if save:
        plt.savefig('mean_beta_compare.png')
    if not silent:
        plt.show()
<<<<<<< HEAD
    else:
        plt.close(fig)

def drop_nan_probes(df, silent=False, verbose=False):
    """ accounts for df shape (probes in rows or cols) so dropna() will work.

    the method used inside MDS may be faster, but doesn't tell you which probes were dropped."""
    ### histogram can't have NAN values -- so need to exclude before running, or warn user.
    # from https://dzone.com/articles/pandas-find-rows-where-columnfield-is-null -- returns a slimmer df of col/rows with NAN.
    dfnan = df[df.isnull().any(axis=1)][df.columns[df.isnull().any()]]
    if len(dfnan) > 0 and df.shape[0] > df.shape[1]: # a list of probe names that contain nan.
        #probes in rows
        pre_shape = df.shape
        df = df.dropna()
        note = "(probes,samples)"
        if not silent:
            LOGGER.info(f"dropping probe(s) that are missing a value (for this calculation): {dfnan}")
            LOGGER.info(f"retained {df.shape} {note} from the original {pre_shape} {note}.")
        if verbose:
            print("We found {0} probe(s) were missing values and removed them from calculations.".format(len(dfnan)))
    elif len(dfnan.columns) > 0 and df.shape[1] > df.shape[0]:
        pre_shape = df.shape
        df = df.dropna(axis='columns')
        note = "(samples,probes)"
        if not silent:
            LOGGER.info(f"dropping probe(s) that are missing a value (for this calculation): {dfnan.columns}")
            LOGGER.info(f"retained {df.shape} {note} from the original {pre_shape} {note}.")
        if verbose:
            print("We found {0} probe(s) were missing values and removed them from calculations.".format(len(dfnan.columns)))
    return df
=======


def combine_mds(*args, **kwargs):
    """    
    combine (or segment) datasets how it works
    ------------------------------------------
    Use this function on multiple dataframes to combine datasets, or to visualize
    parts of the same dataset in separate colors. It is a wrapper of `methQC.beta_mds_plot()` and applies
    multidimensional scaling to cluster similar samples based on patterns in probe values, as well as identify
    possible outlier samples (and exclude them).
    
    - combine datasets,
    - run MDS,
    - see how each dataset (or subset) overlaps with the others on a plot,
    - exclude outlier samples based on a composite cutoff box (the average bounds of the component data sets)
    - calculate the percent of data excluded from the group

    inputs
    ------
        - *args: pass in any number of pandas dataframes, and it will combine them into one mds plot.
        - alternatively, you may pass in a list of filepaths as strings, and it will attempt to load these files as pickles. 
        but they must be pickles of pandas dataframes
    
    optional keyword arguments
    --------------------------
    - silent: (default False)
        (automated processing mode) 
        if True, suppresses most information and avoids prompting user for anything.
        silent mode processes data but doesn't show the plot.    
    - save: (default False)
        if True, saves the plot png to disk.
    - verbose: (default False)
        if True, prints extra debug information to screen or logger.
        
    returns
    ------  
        nothing returned (currently)
        - default: list of samples retained or excluded
        - option: a list of pyplot subplot objects         
        - TODO: one dataframe of the retained samples.
    """
    
    # check if already dataframes, or are they strings?
    list_of_dfs = list(args)    
    if any([not isinstance(item, pd.DataFrame) for item in list_of_dfs]):
        if set([type(item) for item in list_of_dfs]) == {str}:
            try:
                list_of_dfs = _load_data(list_of_dfs)
            except Exception as e:
                raise FileNotFoundError ("Either your files don't exist, or they are not pickled: {0}".format(e))
    # kwargs
    save = kwargs.get('save', False)
    silent = kwargs.get('silent', False)
    verbose = kwargs.get('verbose', True)
    PRINT = print if verbose else _noprint
    
    
    # data to combine
    dfs = pd.DataFrame()    
    # OPTIONAL OUTPUT: TRACK each source df's samples for plot color coding prior to merging
    # i.e. was this sample included or excluded at end?
    sample_source = {}    
    # subplots: possibly useful - list of subplot objects within the figure, and their metadata.
    subplots = []
    # track x/y ranges to adjust plot area later
    xy_lims = []
    
    # PROCESS MDS
    fig = None   
    ax = None
    for idx, df in enumerate(list_of_dfs):
        if df.shape[1] > df.shape[0]: # put probes in rows
            df = df.transpose()    
        for sample in df.columns:
            sample_source[sample] = idx

        # PLOT separate MDS
        # PRINT(idx, fig, ax)
        #-- only draw last iteration: draw_box = True if idx == len(list_of_dfs)-1 else False
        #-- draw after complete, using dimensions provided
        try:
            fig,ax = beta_mds_plot(df, save=save, verbose=verbose, silent=silent, 
                              multi_params={'return_plot_obj':True,
                                            'fig':fig,
                                            'ax':ax,
                                            'color_num':idx,
                                            'draw_box':True})
            subplots.append(fig)
            xy_lims.append( (fig.axes[0].get_xlim(), fig.axes[0].get_ylim()) ) # (x_range, y_range)
        except Exception as e:
            PRINT(e)      

    #set max range
    x_range_min = min(item[0][0] for item in xy_lims)
    x_range_max = max(item[0][1] for item in xy_lims)        
    y_range_min = min(item[1][0] for item in xy_lims)
    y_range_max = max(item[1][1] for item in xy_lims)
    fig.axes[0].set_xlim([x_range_min, x_range_max])
    fig.axes[0].set_ylim([y_range_min, y_range_max])
    #PRINT('full chart range', int(x_range_min), int(x_range_max), int(y_range_min), int(y_range_max))    
    if not silent:
        plt.show()
    plt.close(fig)

    # PART 2 - calculate the average MDS QC score
    #1 run the loop. calc avg MDS boundary box for group.
    #2 rerun the loop with this as the specified boundary.
    #3 calculate percent retained per dataset
    #4 overall QC score is avg percent retained per dataset.
    avg_x_range_min = int(sum(item[0][0] for item in xy_lims)/len(xy_lims))
    avg_x_range_max = int(sum(item[0][1] for item in xy_lims)/len(xy_lims))       
    avg_y_range_min = int(sum(item[1][0] for item in xy_lims)/len(xy_lims))
    avg_y_range_max = int(sum(item[1][1] for item in xy_lims)/len(xy_lims))
    xy_lim = ((avg_x_range_min, avg_x_range_max), (avg_y_range_min, avg_y_range_max))
    PRINT('Average MDS window coordinate range: (x: {0}, y:{1}'.format(xy_lim[0], xy_lim[1]))
    fig = None
    ax = None
    for idx, df in enumerate(list_of_dfs):
        if df.shape[1] > df.shape[0]: # put probes in rows
            df = df.transpose()    
        # PRINT(idx, fig, ax)
        fig,ax = beta_mds_plot(df, save=save, verbose=verbose, silent=silent,
                          multi_params={
                              'return_plot_obj':True,
                              'fig':fig, 
                              'ax':ax,
                              'color_num':idx,
                              'draw_box':True, 
                              'xy_lim':xy_lim
                          })
    fig.axes[0].set_xlim([x_range_min, x_range_max])
    fig.axes[0].set_ylim([y_range_min, y_range_max])

    # https://stackoverflow.com/questions/32213889/get-positions-of-points-in-pathcollection-created-by-scatter
    #print(len(fig.axes[0].collections)) # collections has data in every 4th list item.
    # items in the collections after the main data set are the excluded points
    all_coords = []    
    retained = []
    excluded = []
    for i in range(0, 4*len(list_of_dfs), 1):
        DD = fig.axes[0].collections[i]
        DD.set_offset_position('data')
        #print(DD.get_offsets())
        all_coords.extend(DD.get_offsets().tolist())
        #print(i, len(all_coords))
        if i % 4 == 0: # 0, 4, 8 -- this is the first data set applied to plot.
            retained.extend( DD.get_offsets().tolist() )
        if i % 4 == 1: # 1, 5, 9, etc -- this is the second data set applied to plot.
            excluded.extend( DD.get_offsets().tolist() )
    if verbose:            
        PRINT('{0} % retained overall ({1} out of {2} samples)'.format(
            round(100*len(retained) / (len(retained) + len(excluded))),
            len(retained), len(retained) + len(excluded) ))
    if not silent:
        plt.show()
    plt.close('all')


def _load_data(filepaths):    
    dfs = []
    for ff in filepaths:
        df = pd.read_pickle(ff)
        dfs.append(df)
    return dfs


def _noprint(*messages):
    """ a helper function to suppress print() if not verbose mode. """
    pass
>>>>>>> 55e55eef
<|MERGE_RESOLUTION|>--- conflicted
+++ resolved
@@ -151,11 +151,7 @@
     return df.drop(outliers, axis=0)
 
 
-<<<<<<< HEAD
-def beta_mds_plot(df, filter_stdev=1.5, verbose=True, save=False, silent=False, return_plot_obj=False):
-=======
 def beta_mds_plot(df, filter_stdev=1.5, verbose=True, save=False, silent=False, multi_params={'draw_box'=True}):
->>>>>>> 55e55eef
     """
     1 needs to read the manifest file for the array, or at least a list of probe names to exclude/include.
         manifest_file = pd.read_csv('/Users/nrigby/GitHub/stp-prelim-analysis/working_data/CombinedManifestEPIC.manifest.CoreColumns.csv')[['IlmnID', 'CHR']]
@@ -176,14 +172,14 @@
         are within +/- 1.5 standard deviations of the average beta are retained in the data returned.
     multi_params
         is a dict, passed into this function from a multi-compare-MDS wrapper function, containing:
-        {return_plot_obj=True, 
-        fig=None, 
+        {return_plot_obj=True,
+        fig=None,
         ax=None,
-        draw_box=False, 
+        draw_box=False,
         xy_lim=None,
         color_num=0,
         PSF=1.2}
-        
+
     Options
     --------
     silent
@@ -199,7 +195,7 @@
     requires
     --------
         pandas, numpy, pyplot, sklearn.manifold.MDS """
-    
+
     # ensure "long format": probes in rows and samples in cols. This is how methpype returns data.
     if df.shape[1] < df.shape[0]:
         ## methQC needs probes in rows and samples in cols. but MDS needs a wide matrix.
@@ -239,7 +235,7 @@
         PSF = 2 # plot_scale_fator -- an empirical number to stretch the plot out and show clusters more easily.
     else:
         PSF = multi_params.get('PSF')
-    
+
     if df.shape[0] < 40:
         DOTSIZE = 16
     elif 40 < df.shape[0] < 60:
@@ -266,7 +262,7 @@
     if verbose == True:
         print("""You can now remove outliers based on their transformed beta values
  falling outside a range, defined by the sample standard deviation.""")
-    
+
     while True:
         df_indexes_to_retain = []
         df_indexes_to_exclude = []
@@ -285,18 +281,14 @@
             maxX = round(x_avg + adj*x_std)
             minY = round(y_avg - adj*y_std)
             maxY = round(y_avg + adj*y_std)
-            
+
         if verbose == True:
             print('Your acceptable value range: x=({0} to {1}), y=({2} to {3}).'.format(
                 minX, maxX,
                 minY, maxY
             ))
-<<<<<<< HEAD
-        md2 = [] # samples that fit within the cutoff box.
-=======
         # md2 are the dots that fall inside the cutoff.
         md2 = []
->>>>>>> 55e55eef
         for idx,row in enumerate(mds_transformed):
             if minX <= row[0] <= maxX and minY <= row[1] <= maxY:
                 md2.append(row)
@@ -304,37 +296,25 @@
             else:
                 df_indexes_to_exclude.append(idx)
             #pandas style: mds2 = mds_transformed[mds_transformed[:, 0] == class_number[:, :2]
-<<<<<<< HEAD
-        # this is a np array, not a df. Removing all dots that are retained from the "exluded" data set (mds_transformed)
-        mds_transformed = np.delete(mds_transformed, [df_indexes_to_retain], axis=0)
-        md2 = np.array(md2)
-        fig = plt.figure(figsize=(12, 9))
-        plt.title('MDS Plot of betas from methylation data')
-        plt.grid()
-
-        plt.scatter(md2[:, 0], md2[:, 1], s=DOTSIZE, c='blue')
-        plt.scatter(mds_transformed[:, 0], mds_transformed[:, 1], s=5, c='red')
-        # note/bug: the red dots are merely being overwritten by blue dots
-=======
-        
+
         # this is a np array, not a df. Remove all dots that are retained from the "exluded" data set (mds_transformed))
         mds_transformed = np.delete(mds_transformed, [df_indexes_to_retain], axis=0)
         md2 = np.array(md2)
-        
+
         color_num = multi_params.get('color_num',0)
         # ADD TO EXISTING FIG... up to 24 colors (repeated 3x for 72 total)
         COLORSET = dict(enumerate(['xkcd:blue', 'xkcd:green', 'xkcd:coral', 'xkcd:lightblue', 'xkcd:magenta', 'xkcd:goldenrod', 'xkcd:plum', 'xkcd:beige',
                                    'xkcd:orange', 'xkcd:orchid', 'xkcd:silver', 'xkcd:purple', 'xkcd:pink', 'xkcd:teal', 'xkcd:tomato', 'xkcd:yellow',
                                    'xkcd:olive', 'xkcd:lavender', 'xkcd:indigo', 'xkcd:black', 'xkcd:azure', 'xkcd:brown', 'xkcd:aquamarine', 'xkcd:darkblue',
-                                   
+
                                    'xkcd:blue', 'xkcd:green', 'xkcd:coral', 'xkcd:lightblue', 'xkcd:magenta', 'xkcd:goldenrod', 'xkcd:plum', 'xkcd:beige',
                                    'xkcd:orange', 'xkcd:orchid', 'xkcd:silver', 'xkcd:purple', 'xkcd:pink', 'xkcd:teal', 'xkcd:tomato', 'xkcd:yellow',
                                    'xkcd:olive', 'xkcd:lavender', 'xkcd:indigo', 'xkcd:black', 'xkcd:azure', 'xkcd:brown', 'xkcd:aquamarine', 'xkcd:darkblue',
-                                   
+
                                    'xkcd:blue', 'xkcd:green', 'xkcd:coral', 'xkcd:lightblue', 'xkcd:magenta', 'xkcd:goldenrod', 'xkcd:plum', 'xkcd:beige',
                                    'xkcd:orange', 'xkcd:orchid', 'xkcd:silver', 'xkcd:purple', 'xkcd:pink', 'xkcd:teal', 'xkcd:tomato', 'xkcd:yellow',
-                                   'xkcd:olive', 'xkcd:lavender', 'xkcd:indigo', 'xkcd:black', 'xkcd:azure', 'xkcd:brown', 'xkcd:aquamarine', 'xkcd:darkblue'])) 
-        
+                                   'xkcd:olive', 'xkcd:lavender', 'xkcd:indigo', 'xkcd:black', 'xkcd:azure', 'xkcd:brown', 'xkcd:aquamarine', 'xkcd:darkblue']))
+
         if multi_params.get('fig') == None:
             fig = plt.figure(figsize=(12, 9))
             plt.title('MDS Plot of betas from methylation data')
@@ -348,40 +328,25 @@
             # passing the 'ax' (fig.axes[0]) object back in will avoid the plotlib warning.
             ax = fig.add_subplot(1,1,1)
 
-        ax.scatter(md2[:, 0], md2[:, 1], s=DOTSIZE, c=COLORSET.get(color_num,'black')) # RETAINED        
+        ax.scatter(md2[:, 0], md2[:, 1], s=DOTSIZE, c=COLORSET.get(color_num,'black')) # RETAINED
         ax.scatter(mds_transformed[:, 0], mds_transformed[:, 1], s=DOTSIZE, c='xkcd:ivory', edgecolor='black', linewidth='0.2',) # EXCLUDED
->>>>>>> 55e55eef
 
         x_range_min = PSF*old_X_range[0] if PSF*old_X_range[0] < minX else PSF*minX
         x_range_max = PSF*old_X_range[1] if PSF*old_X_range[1] > maxX else PSF*maxX
         y_range_min = PSF*old_Y_range[0] if PSF*old_Y_range[0] < minY else PSF*minY
         y_range_max = PSF*old_Y_range[1] if PSF*old_Y_range[1] > maxY else PSF*maxY
-<<<<<<< HEAD
-        plt.xlim([x_range_min, x_range_max])
-        plt.ylim([y_range_min, y_range_max])
-        plt.vlines([minX, maxX], minY, maxY, color='red', linestyle=':')
-        plt.hlines([minY, maxY], minX, maxX, color='red', linestyle=':')
-        #line = mlines.Line2D([minX, minX], [minY, minY], color='red', linestyle='--')
-        #ax = fig.add_subplot(111)
-        #ax.add_line(line)
-
-        if return_plot_obj == True:
-            return plt
-        elif silent == True:
-=======
         ax.set_xlim([x_range_min, x_range_max])
         ax.set_ylim([y_range_min, y_range_max])
         #print(int(x_range_min), int(x_range_max), int(y_range_min), int(y_range_max))
-        
+
         if multi_params.get('draw_box') == True:
             ax.vlines([minX, maxX], minY, maxY, color=COLORSET.get(color_num,'red'), linestyle=':')
             ax.hlines([minY, maxY], minX, maxX, color=COLORSET.get(color_num,'red'), linestyle=':')
 
         if multi_params.get('return_plot_obj') == True:
             return fig, ax
-        
+
         if silent == True:
->>>>>>> 55e55eef
             # take the original dataframe (df) and remove samples that are outside the sample thresholds, returning a new dataframe
             df.drop(df.index[df_indexes_to_exclude], inplace=True)
             image_name = df.index.name or 'beta_mds_n={0}_p={1}'.format(len(df.index), len(df.columns)) # np.size(df,0), np.size(md2,1)
@@ -426,7 +391,7 @@
         # pre_df_excl = len(df.index[df_indexes_to_exclude])
         # unique_df_excl = len(set(df.index[df_indexes_to_exclude]))
         # print(pre_df_excl, unique_df_excl)
-        
+
         image_name = df.index.name or 'beta_mds_n={0}_p={1}'.format(len(df.index), len(df.columns)) # np.size(df,0), np.size(md2,1)
         outfile = '{0}_s={1}_{2}.png'.format(image_name, filter_stdev, datetime.date.today())
         plt.savefig(outfile)
@@ -471,9 +436,178 @@
         plt.savefig('mean_beta_compare.png')
     if not silent:
         plt.show()
-<<<<<<< HEAD
     else:
-        plt.close(fig)
+        plt.close('all')
+
+
+def combine_mds(*args, **kwargs):
+    """
+    combine (or segment) datasets how it works
+    ------------------------------------------
+    Use this function on multiple dataframes to combine datasets, or to visualize
+    parts of the same dataset in separate colors. It is a wrapper of `methQC.beta_mds_plot()` and applies
+    multidimensional scaling to cluster similar samples based on patterns in probe values, as well as identify
+    possible outlier samples (and exclude them).
+
+    - combine datasets,
+    - run MDS,
+    - see how each dataset (or subset) overlaps with the others on a plot,
+    - exclude outlier samples based on a composite cutoff box (the average bounds of the component data sets)
+    - calculate the percent of data excluded from the group
+
+    inputs
+    ------
+        - *args: pass in any number of pandas dataframes, and it will combine them into one mds plot.
+        - alternatively, you may pass in a list of filepaths as strings, and it will attempt to load these files as pickles.
+        but they must be pickles of pandas dataframes
+
+    optional keyword arguments
+    --------------------------
+    - silent: (default False)
+        (automated processing mode)
+        if True, suppresses most information and avoids prompting user for anything.
+        silent mode processes data but doesn't show the plot.
+    - save: (default False)
+        if True, saves the plot png to disk.
+    - verbose: (default False)
+        if True, prints extra debug information to screen or logger.
+
+    returns
+    ------
+        nothing returned (currently)
+        - default: list of samples retained or excluded
+        - option: a list of pyplot subplot objects
+        - TODO: one dataframe of the retained samples.
+    """
+
+    # check if already dataframes, or are they strings?
+    list_of_dfs = list(args)
+    if any([not isinstance(item, pd.DataFrame) for item in list_of_dfs]):
+        if set([type(item) for item in list_of_dfs]) == {str}:
+            try:
+                list_of_dfs = _load_data(list_of_dfs)
+            except Exception as e:
+                raise FileNotFoundError ("Either your files don't exist, or they are not pickled: {0}".format(e))
+    # kwargs
+    save = kwargs.get('save', False)
+    silent = kwargs.get('silent', False)
+    verbose = kwargs.get('verbose', True)
+    PRINT = print if verbose else _noprint
+
+
+    # data to combine
+    dfs = pd.DataFrame()
+    # OPTIONAL OUTPUT: TRACK each source df's samples for plot color coding prior to merging
+    # i.e. was this sample included or excluded at end?
+    sample_source = {}
+    # subplots: possibly useful - list of subplot objects within the figure, and their metadata.
+    subplots = []
+    # track x/y ranges to adjust plot area later
+    xy_lims = []
+
+    # PROCESS MDS
+    fig = None
+    ax = None
+    for idx, df in enumerate(list_of_dfs):
+        if df.shape[1] > df.shape[0]: # put probes in rows
+            df = df.transpose()
+        for sample in df.columns:
+            sample_source[sample] = idx
+
+        # PLOT separate MDS
+        # PRINT(idx, fig, ax)
+        #-- only draw last iteration: draw_box = True if idx == len(list_of_dfs)-1 else False
+        #-- draw after complete, using dimensions provided
+        try:
+            fig,ax = beta_mds_plot(df, save=save, verbose=verbose, silent=silent,
+                              multi_params={'return_plot_obj':True,
+                                            'fig':fig,
+                                            'ax':ax,
+                                            'color_num':idx,
+                                            'draw_box':True})
+            subplots.append(fig)
+            xy_lims.append( (fig.axes[0].get_xlim(), fig.axes[0].get_ylim()) ) # (x_range, y_range)
+        except Exception as e:
+            PRINT(e)
+
+    #set max range
+    x_range_min = min(item[0][0] for item in xy_lims)
+    x_range_max = max(item[0][1] for item in xy_lims)
+    y_range_min = min(item[1][0] for item in xy_lims)
+    y_range_max = max(item[1][1] for item in xy_lims)
+    fig.axes[0].set_xlim([x_range_min, x_range_max])
+    fig.axes[0].set_ylim([y_range_min, y_range_max])
+    #PRINT('full chart range', int(x_range_min), int(x_range_max), int(y_range_min), int(y_range_max))
+    if not silent:
+        plt.show()
+    plt.close(fig)
+
+    # PART 2 - calculate the average MDS QC score
+    #1 run the loop. calc avg MDS boundary box for group.
+    #2 rerun the loop with this as the specified boundary.
+    #3 calculate percent retained per dataset
+    #4 overall QC score is avg percent retained per dataset.
+    avg_x_range_min = int(sum(item[0][0] for item in xy_lims)/len(xy_lims))
+    avg_x_range_max = int(sum(item[0][1] for item in xy_lims)/len(xy_lims))
+    avg_y_range_min = int(sum(item[1][0] for item in xy_lims)/len(xy_lims))
+    avg_y_range_max = int(sum(item[1][1] for item in xy_lims)/len(xy_lims))
+    xy_lim = ((avg_x_range_min, avg_x_range_max), (avg_y_range_min, avg_y_range_max))
+    PRINT('Average MDS window coordinate range: (x: {0}, y:{1}'.format(xy_lim[0], xy_lim[1]))
+    fig = None
+    ax = None
+    for idx, df in enumerate(list_of_dfs):
+        if df.shape[1] > df.shape[0]: # put probes in rows
+            df = df.transpose()
+        # PRINT(idx, fig, ax)
+        fig,ax = beta_mds_plot(df, save=save, verbose=verbose, silent=silent,
+                          multi_params={
+                              'return_plot_obj':True,
+                              'fig':fig,
+                              'ax':ax,
+                              'color_num':idx,
+                              'draw_box':True,
+                              'xy_lim':xy_lim
+                          })
+    fig.axes[0].set_xlim([x_range_min, x_range_max])
+    fig.axes[0].set_ylim([y_range_min, y_range_max])
+
+    # https://stackoverflow.com/questions/32213889/get-positions-of-points-in-pathcollection-created-by-scatter
+    #print(len(fig.axes[0].collections)) # collections has data in every 4th list item.
+    # items in the collections after the main data set are the excluded points
+    all_coords = []
+    retained = []
+    excluded = []
+    for i in range(0, 4*len(list_of_dfs), 1):
+        DD = fig.axes[0].collections[i]
+        DD.set_offset_position('data')
+        #print(DD.get_offsets())
+        all_coords.extend(DD.get_offsets().tolist())
+        #print(i, len(all_coords))
+        if i % 4 == 0: # 0, 4, 8 -- this is the first data set applied to plot.
+            retained.extend( DD.get_offsets().tolist() )
+        if i % 4 == 1: # 1, 5, 9, etc -- this is the second data set applied to plot.
+            excluded.extend( DD.get_offsets().tolist() )
+    if verbose:
+        PRINT('{0} % retained overall ({1} out of {2} samples)'.format(
+            round(100*len(retained) / (len(retained) + len(excluded))),
+            len(retained), len(retained) + len(excluded) ))
+    if not silent:
+        plt.show()
+    plt.close('all')
+
+
+def _load_data(filepaths):
+    dfs = []
+    for ff in filepaths:
+        df = pd.read_pickle(ff)
+        dfs.append(df)
+    return dfs
+
+
+def _noprint(*messages):
+    """ a helper function to suppress print() if not verbose mode. """
+    pass
+
 
 def drop_nan_probes(df, silent=False, verbose=False):
     """ accounts for df shape (probes in rows or cols) so dropna() will work.
@@ -501,175 +635,4 @@
             LOGGER.info(f"retained {df.shape} {note} from the original {pre_shape} {note}.")
         if verbose:
             print("We found {0} probe(s) were missing values and removed them from calculations.".format(len(dfnan.columns)))
-    return df
-=======
-
-
-def combine_mds(*args, **kwargs):
-    """    
-    combine (or segment) datasets how it works
-    ------------------------------------------
-    Use this function on multiple dataframes to combine datasets, or to visualize
-    parts of the same dataset in separate colors. It is a wrapper of `methQC.beta_mds_plot()` and applies
-    multidimensional scaling to cluster similar samples based on patterns in probe values, as well as identify
-    possible outlier samples (and exclude them).
-    
-    - combine datasets,
-    - run MDS,
-    - see how each dataset (or subset) overlaps with the others on a plot,
-    - exclude outlier samples based on a composite cutoff box (the average bounds of the component data sets)
-    - calculate the percent of data excluded from the group
-
-    inputs
-    ------
-        - *args: pass in any number of pandas dataframes, and it will combine them into one mds plot.
-        - alternatively, you may pass in a list of filepaths as strings, and it will attempt to load these files as pickles. 
-        but they must be pickles of pandas dataframes
-    
-    optional keyword arguments
-    --------------------------
-    - silent: (default False)
-        (automated processing mode) 
-        if True, suppresses most information and avoids prompting user for anything.
-        silent mode processes data but doesn't show the plot.    
-    - save: (default False)
-        if True, saves the plot png to disk.
-    - verbose: (default False)
-        if True, prints extra debug information to screen or logger.
-        
-    returns
-    ------  
-        nothing returned (currently)
-        - default: list of samples retained or excluded
-        - option: a list of pyplot subplot objects         
-        - TODO: one dataframe of the retained samples.
-    """
-    
-    # check if already dataframes, or are they strings?
-    list_of_dfs = list(args)    
-    if any([not isinstance(item, pd.DataFrame) for item in list_of_dfs]):
-        if set([type(item) for item in list_of_dfs]) == {str}:
-            try:
-                list_of_dfs = _load_data(list_of_dfs)
-            except Exception as e:
-                raise FileNotFoundError ("Either your files don't exist, or they are not pickled: {0}".format(e))
-    # kwargs
-    save = kwargs.get('save', False)
-    silent = kwargs.get('silent', False)
-    verbose = kwargs.get('verbose', True)
-    PRINT = print if verbose else _noprint
-    
-    
-    # data to combine
-    dfs = pd.DataFrame()    
-    # OPTIONAL OUTPUT: TRACK each source df's samples for plot color coding prior to merging
-    # i.e. was this sample included or excluded at end?
-    sample_source = {}    
-    # subplots: possibly useful - list of subplot objects within the figure, and their metadata.
-    subplots = []
-    # track x/y ranges to adjust plot area later
-    xy_lims = []
-    
-    # PROCESS MDS
-    fig = None   
-    ax = None
-    for idx, df in enumerate(list_of_dfs):
-        if df.shape[1] > df.shape[0]: # put probes in rows
-            df = df.transpose()    
-        for sample in df.columns:
-            sample_source[sample] = idx
-
-        # PLOT separate MDS
-        # PRINT(idx, fig, ax)
-        #-- only draw last iteration: draw_box = True if idx == len(list_of_dfs)-1 else False
-        #-- draw after complete, using dimensions provided
-        try:
-            fig,ax = beta_mds_plot(df, save=save, verbose=verbose, silent=silent, 
-                              multi_params={'return_plot_obj':True,
-                                            'fig':fig,
-                                            'ax':ax,
-                                            'color_num':idx,
-                                            'draw_box':True})
-            subplots.append(fig)
-            xy_lims.append( (fig.axes[0].get_xlim(), fig.axes[0].get_ylim()) ) # (x_range, y_range)
-        except Exception as e:
-            PRINT(e)      
-
-    #set max range
-    x_range_min = min(item[0][0] for item in xy_lims)
-    x_range_max = max(item[0][1] for item in xy_lims)        
-    y_range_min = min(item[1][0] for item in xy_lims)
-    y_range_max = max(item[1][1] for item in xy_lims)
-    fig.axes[0].set_xlim([x_range_min, x_range_max])
-    fig.axes[0].set_ylim([y_range_min, y_range_max])
-    #PRINT('full chart range', int(x_range_min), int(x_range_max), int(y_range_min), int(y_range_max))    
-    if not silent:
-        plt.show()
-    plt.close(fig)
-
-    # PART 2 - calculate the average MDS QC score
-    #1 run the loop. calc avg MDS boundary box for group.
-    #2 rerun the loop with this as the specified boundary.
-    #3 calculate percent retained per dataset
-    #4 overall QC score is avg percent retained per dataset.
-    avg_x_range_min = int(sum(item[0][0] for item in xy_lims)/len(xy_lims))
-    avg_x_range_max = int(sum(item[0][1] for item in xy_lims)/len(xy_lims))       
-    avg_y_range_min = int(sum(item[1][0] for item in xy_lims)/len(xy_lims))
-    avg_y_range_max = int(sum(item[1][1] for item in xy_lims)/len(xy_lims))
-    xy_lim = ((avg_x_range_min, avg_x_range_max), (avg_y_range_min, avg_y_range_max))
-    PRINT('Average MDS window coordinate range: (x: {0}, y:{1}'.format(xy_lim[0], xy_lim[1]))
-    fig = None
-    ax = None
-    for idx, df in enumerate(list_of_dfs):
-        if df.shape[1] > df.shape[0]: # put probes in rows
-            df = df.transpose()    
-        # PRINT(idx, fig, ax)
-        fig,ax = beta_mds_plot(df, save=save, verbose=verbose, silent=silent,
-                          multi_params={
-                              'return_plot_obj':True,
-                              'fig':fig, 
-                              'ax':ax,
-                              'color_num':idx,
-                              'draw_box':True, 
-                              'xy_lim':xy_lim
-                          })
-    fig.axes[0].set_xlim([x_range_min, x_range_max])
-    fig.axes[0].set_ylim([y_range_min, y_range_max])
-
-    # https://stackoverflow.com/questions/32213889/get-positions-of-points-in-pathcollection-created-by-scatter
-    #print(len(fig.axes[0].collections)) # collections has data in every 4th list item.
-    # items in the collections after the main data set are the excluded points
-    all_coords = []    
-    retained = []
-    excluded = []
-    for i in range(0, 4*len(list_of_dfs), 1):
-        DD = fig.axes[0].collections[i]
-        DD.set_offset_position('data')
-        #print(DD.get_offsets())
-        all_coords.extend(DD.get_offsets().tolist())
-        #print(i, len(all_coords))
-        if i % 4 == 0: # 0, 4, 8 -- this is the first data set applied to plot.
-            retained.extend( DD.get_offsets().tolist() )
-        if i % 4 == 1: # 1, 5, 9, etc -- this is the second data set applied to plot.
-            excluded.extend( DD.get_offsets().tolist() )
-    if verbose:            
-        PRINT('{0} % retained overall ({1} out of {2} samples)'.format(
-            round(100*len(retained) / (len(retained) + len(excluded))),
-            len(retained), len(retained) + len(excluded) ))
-    if not silent:
-        plt.show()
-    plt.close('all')
-
-
-def _load_data(filepaths):    
-    dfs = []
-    for ff in filepaths:
-        df = pd.read_pickle(ff)
-        dfs.append(df)
-    return dfs
-
-
-def _noprint(*messages):
-    """ a helper function to suppress print() if not verbose mode. """
-    pass
->>>>>>> 55e55eef
+    return df